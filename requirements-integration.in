--- conflicted
+++ resolved
@@ -1,12 +1,7 @@
 aiohttp
 jinja2
-<<<<<<< HEAD
-# Pinning to <3.0 due to compatibility with the 2.9 controller version and 3.0 not being maintained anymore
-juju<3.0
-=======
 # Pinning to <4.0 due to compatibility with the 3.1 controller version
 juju<4.0
->>>>>>> 38481126
 mlflow
 pytest-operator
 requests
